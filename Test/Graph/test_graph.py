--- conflicted
+++ resolved
@@ -1,10 +1,5 @@
 import netket as nk
 import networkx as nx
-<<<<<<< HEAD
-import numpy as np
-=======
-from mpi4py import MPI
->>>>>>> 3ff4d2c0
 
 nxg = nx.star_graph(10)
 graphs = [
